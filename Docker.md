# 🚀 Succinct Prover Node - Docker Installation & Usage Guide

## 📋 Table of Contents
- [Prerequisites](#-prerequisites)
- [System Requirements](#-system-requirements)
- [Quick Start](#-quick-start)
- [Detailed Setup Process](#-detailed-setup-process)
- [Manual Docker Configuration](#-manual-docker-configuration)
- [Troubleshooting](#-troubleshooting)
- [Advanced Configuration](#-advanced-configuration)
- [Monitoring & Maintenance](#-monitoring--maintenance)
- [Security Best Practices](#-security-best-practices)

---

## 🔧 Prerequisites

### Financial Requirements
- **1,000 testPROVE tokens** - Required for staking
- **Sepolia ETH** - For transaction fees (~0.1 ETH recommended)
- **Fresh wallet address** - Dedicated wallet for security

### Account Setup
1. **Create Prover Account**: Visit [Succinct Staking Portal](https://staking.sepolia.succinct.xyz/prover)
2. **Generate Prover Address**: Complete prover creation to receive your EVM address
3. **Stake Tokens**: Stake your 1,000 testPROVE at [Staking Interface](https://staking.sepolia.succinct.xyz/)

---

## 💻 System Requirements

### Hardware Requirements
| Component | Minimum | Recommended |
|-----------|---------|-------------|
| **GPU** | NVIDIA RTX 3090 | RTX 4090 or better |
| **RAM** | 32GB | 64GB+ |
| **Storage** | 500GB SSD | 1TB+ NVMe SSD |
| **CPU** | 8 cores | 16+ cores |
| **Network** | 100 Mbps | 1 Gbps+ |

### Software Requirements
| Software | Version | Notes |
|----------|---------|-------|
| **Ubuntu** | 22.04+ | LTS recommended |
| **NVIDIA Driver** | 555+ | For CUDA 12.5+ support |
| **Docker** | 20.10+ | Latest stable version |
| **NVIDIA Container Toolkit** | 1.17.8+ | GPU container support |

### ⚠️ Important Notes
- **Virtual Machine**: Must be Ubuntu-based
- **Cloud Platforms**: Avoid Pytorch/NVIDIA CUDA templates (Docker incompatible)
- **GPU Access**: Direct GPU passthrough required

---

## 🚀 Quick Start

### One-Command Setup (Recommended)
```bash
<<<<<<< HEAD
wget -O - https://raw.githubusercontent.com/cerberus-node/succinct/main/auto-docker.sh | bash
```

### Alternative: Download & Run
```bash
wget https://raw.githubusercontent.com/cerberus-node/succinct/main/auto-docker.sh && chmod +x auto-docker.sh && ./auto-docker.sh
=======
wget https://raw.githubusercontent.com/cerberus-node/succinct/main/auto-docker.sh && chmod +x auto-docker.sh && sudo ./auto-docker.sh
>>>>>>> 50820651
```

---

## 📖 Detailed Setup Process

### Step 1: Download & Prepare Script
```bash

# Download the setup script from GitHub
wget https://raw.githubusercontent.com/cerberus-node/succinct/main/auto-docker.sh

# Make it executable
chmod +x auto-docker.sh

# Verify script integrity (optional)
sha256sum auto-docker.sh
```

### Step 2: Run Installation Script
```bash
# Execute the script (will auto-detect and use sudo when needed)
./auto-docker.sh
```

### Step 3: Installation Flow
The script will perform these operations automatically:

1. **🔍 System Validation**
   - Check root privileges
   - Validate OS compatibility
   - Test internet connectivity
   - Verify disk space (minimum 10GB)
   - Check virtualization support

2. **📦 Package Updates**
   - Update system packages
   - Install essential dependencies
   - Configure non-interactive mode

3. **🐳 Docker Installation**
   - Add Docker official repository
   - Install Docker CE components
   - Configure Docker service
   - Add user to docker group

4. **🎮 NVIDIA Driver Setup**
   - Detect current driver version
   - Install/update to version 555+
   - Configure CUDA support
   - Handle reboot if required

5. **🔧 NVIDIA Container Toolkit**
   - Install specific version (1.17.8-1)
   - Configure Docker runtime
   - Test GPU container access

6. **📥 Docker Image Pull**
   - Download latest Succinct prover image
   - Verify image integrity

### Step 4: Configuration Input
When prompted, provide:

#### Prover Address
```
Enter your Prover Address (0x...): 0x000000000000000000000000000000000000000
```
- **Format**: 0x followed by 40 hexadecimal characters
- **Source**: "My Prover" page on staking portal
- **Verification**: Must match your created prover

#### Private Key
```
Enter your Private Key (without 0x prefix): abc123...
```
- **Format**: 64 hexadecimal characters
- **Security**: Use dedicated wallet only
- **Verification**: Wallet must have staked 1,000 testPROVE

### Step 5: Prover Launch
The script will automatically launch your prover with optimal settings.

---

## 🔧 Manual Docker Configuration

If you prefer manual setup or need custom configuration:

### Environment Variables
```bash
# Core configuration
export PROVE_PER_BPGU=1.01
export PGUS_PER_SECOND=10485606
export PROVER_ADDRESS="0x000000000000000000000000000000000000000"
export PRIVATE_KEY="abc123def456..."

# Network configuration
export SUCCINCT_RPC_URL="https://rpc.sepolia.succinct.xyz"
export NETWORK_PRIVATE_KEY="$PRIVATE_KEY"
```

### Docker Command
```bash
docker run \
    --gpus all \
    --network host \
    --restart unless-stopped \
    --name succinct-prover-$(date +%s) \
    -e NETWORK_PRIVATE_KEY="$PRIVATE_KEY" \
    -v /var/run/docker.sock:/var/run/docker.sock \
    public.ecr.aws/succinct-labs/spn-node:latest-gpu \
    prove \
    --rpc-url "$SUCCINCT_RPC_URL" \
    --throughput "$PGUS_PER_SECOND" \
    --bid "$PROVE_PER_BPGU" \
    --private-key "$PRIVATE_KEY" \
    --prover "$PROVER_ADDRESS"
```

### Parameter Explanation
| Parameter | Description | Default Value |
|-----------|-------------|---------------|
| `--gpus all` | Enable all GPU access | Required |
| `--network host` | Use host networking | Required |
| `--restart unless-stopped` | Auto-restart policy | Recommended |
| `--throughput` | Processing speed (PGUs/sec) | 10485606 |
| `--bid` | Bid price per BPGU | 1.01 |
| `--rpc-url` | Succinct RPC endpoint | Fixed |

---

## 🔧 Advanced Configuration

### Performance Optimization
```bash
# High-performance settings
export PGUS_PER_SECOND=15000000  # Increase for powerful GPUs
export PROVE_PER_BPGU=1.05       # Competitive bidding

# Resource limits
docker run \
    --gpus all \
    --memory="32g" \
    --cpus="8" \
    --network host \
    --restart unless-stopped \
    # ... rest of configuration
```

### Custom Calibration
```bash
# Run calibration to optimize settings
docker run \
    --gpus all \
    --network host \
    -e NETWORK_PRIVATE_KEY="$PRIVATE_KEY" \
    -v /var/run/docker.sock:/var/run/docker.sock \
    public.ecr.aws/succinct-labs/spn-node:latest-gpu \
    calibrate \
    --usd-cost-per-hour 0.80 \
    --utilization-rate 0.5 \
    --profit-margin 0.1 \
    --prove-price 1.00
```

### Multi-GPU Setup
```bash
# Specify specific GPUs
docker run --gpus '"device=0,1"' \
    # ... rest of configuration

# GPU resource allocation
docker run --gpus all \
    --device-cgroup-rule='c 195:* rmw' \
    # ... rest of configuration
```

---

## 🐛 Troubleshooting

### Common Issues & Solutions

#### 1. Script Permission Denied
```bash
# Problem: Permission denied when running script
# Solution:
chmod +x Auto-docker.sh
sudo ./Auto-docker.sh
```

#### 2. NVIDIA Driver Issues
```bash
# Problem: Driver version too old
# Check current version:
nvidia-smi

# Manual driver update:
sudo apt update
sudo apt install -y nvidia-driver-555
sudo reboot
```

#### 3. Docker Permission Issues
```bash
# Problem: Docker daemon not accessible
# Solution:
sudo usermod -aG docker $USER
newgrp docker
# or logout/login
```

#### 4. GPU Not Detected in Container
```bash
# Test GPU access:
docker run --gpus all nvidia/cuda:12.0-base-ubuntu20.04 nvidia-smi

# If fails, reinstall NVIDIA Container Toolkit:
sudo apt-get purge nvidia-container-toolkit
sudo apt-get install nvidia-container-toolkit
sudo systemctl restart docker
```

#### 5. Network Connectivity Issues
```bash
# Test RPC connectivity:
curl -X POST https://rpc.sepolia.succinct.xyz \
    -H "Content-Type: application/json" \
    -d '{"jsonrpc":"2.0","method":"eth_blockNumber","params":[],"id":1}'

# Check firewall:
sudo ufw status
sudo ufw allow out 443
```

### Log Analysis
```bash
# View setup logs:
tail -f /var/log/succinct-prover-setup.log

# View container logs:
docker logs succinct-prover-$(date +%s)

# System resource monitoring:
htop
nvidia-smi -l 1
```

---

## 📊 Monitoring & Maintenance

### Health Checks
```bash
# Check container status
docker ps -a | grep succinct

# Monitor GPU usage
watch -n 1 nvidia-smi

# Check system resources
htop
df -h
```

### Performance Monitoring
```bash
# Container stats
docker stats

# Network monitoring
netstat -tulpn | grep docker

# Disk usage
du -sh /var/lib/docker/
```

### Backup & Recovery
```bash
# Backup configuration
cp Auto-docker.sh /backup/
env | grep -E "(PROVER_ADDRESS|PROVE_PER_BPGU)" > /backup/prover-config.env

# Container recovery
docker restart succinct-prover-container-name
```

### Updates
```bash
# Update Docker image
docker pull public.ecr.aws/succinct-labs/spn-node:latest-gpu

# Restart with new image
docker stop succinct-prover-container-name
docker rm succinct-prover-container-name
# Re-run docker command with new image
```

---

## 🔐 Security Best Practices

### Wallet Security
- **✅ Use dedicated wallet** for prover operations only
- **✅ Store private keys securely** (hardware wallet recommended)
- **✅ Regular key rotation** for long-term operations
- **❌ Never share private keys** or commit to version control

### System Security
```bash
# Enable firewall
sudo ufw enable
sudo ufw allow ssh
sudo ufw allow out 443
sudo ufw allow out 80

# Secure Docker daemon
sudo systemctl enable docker
sudo chmod 660 /var/run/docker.sock

# Regular updates
sudo apt update && sudo apt upgrade -y
```

### Network Security
- **Use VPN** when possible
- **Monitor network traffic** for anomalies
- **Regular security audits** of container configurations

### Access Control
```bash
# Limit sudo access
sudo visudo
# Add: username ALL=(ALL) NOPASSWD: /path/to/Auto-docker.sh

# Secure log files
sudo chmod 640 /var/log/succinct-prover-setup.log
```

---

## 📚 Additional Resources

### Official Documentation
- [Succinct Docs](https://docs.succinct.xyz/)
- [Docker Documentation](https://docs.docker.com/)
- [NVIDIA Container Toolkit](https://docs.nvidia.com/datacenter/cloud-native/)

### Community Support
- [Succinct Discord](https://discord.gg/succinct)
- [GitHub Repository](https://github.com/succinctlabs)

### Useful Commands
```bash
# Quick status check
docker ps && nvidia-smi && df -h

# Emergency stop
docker stop $(docker ps -q --filter ancestor=public.ecr.aws/succinct-labs/spn-node:latest-gpu)

# Clean restart
./Auto-docker.sh
```

---

## ⚡ Quick Reference Card

| Task | Command |
|------|---------|
| **Start Setup** | `sudo ./Auto-docker.sh` |
| **Check Status** | `docker ps` |
| **View Logs** | `docker logs container-name` |
| **GPU Status** | `nvidia-smi` |
| **Stop Prover** | `docker stop container-name` |
| **Restart Prover** | `docker restart container-name` |
| **Update Image** | `docker pull public.ecr.aws/succinct-labs/spn-node:latest-gpu` |

---

**💡 Pro Tip**: Always test your setup on a development environment before deploying to production. Keep your staking wallet secure and monitor your prover's performance regularly.<|MERGE_RESOLUTION|>--- conflicted
+++ resolved
@@ -41,7 +41,7 @@
 ### Software Requirements
 | Software | Version | Notes |
 |----------|---------|-------|
-| **Ubuntu** | 22.04+ | LTS recommended |
+| **Ubuntu** | 20.04+ | LTS recommended |
 | **NVIDIA Driver** | 555+ | For CUDA 12.5+ support |
 | **Docker** | 20.10+ | Latest stable version |
 | **NVIDIA Container Toolkit** | 1.17.8+ | GPU container support |
@@ -57,16 +57,7 @@
 
 ### One-Command Setup (Recommended)
 ```bash
-<<<<<<< HEAD
-wget -O - https://raw.githubusercontent.com/cerberus-node/succinct/main/auto-docker.sh | bash
-```
-
-### Alternative: Download & Run
-```bash
-wget https://raw.githubusercontent.com/cerberus-node/succinct/main/auto-docker.sh && chmod +x auto-docker.sh && ./auto-docker.sh
-=======
 wget https://raw.githubusercontent.com/cerberus-node/succinct/main/auto-docker.sh && chmod +x auto-docker.sh && sudo ./auto-docker.sh
->>>>>>> 50820651
 ```
 
 ---
@@ -88,8 +79,8 @@
 
 ### Step 2: Run Installation Script
 ```bash
-# Execute the script (will auto-detect and use sudo when needed)
-./auto-docker.sh
+# Execute with root privileges
+sudo ./auto-docker.sh
 ```
 
 ### Step 3: Installation Flow
